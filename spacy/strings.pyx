import codecs

from libc.string cimport memcpy
from murmurhash.mrmr cimport hash64

from libc.stdint cimport int64_t


from .typedefs cimport hash_t, attr_t


SEPARATOR = '\n|-SEP-|\n'


cpdef hash_t hash_string(unicode string) except 0:
    # This should probably use Py_UCS4 API, but I can't in Python2.7
    chars = <Py_UNICODE*>string
    return hash64(chars, len(string) * sizeof(Py_UNICODE), 0)


cdef unicode _decode(const Utf8Str* string):
    cdef int i, length
    if string.s[0] < sizeof(string.s) and string.s[0] != 0:
        return string.s[1:string.s[0]+1].decode('utf8')
    elif string.p[0] < 255:
        return string.p[1:string.p[0]+1].decode('utf8')
    else:
        i = 0
        length = 0
        while string.p[i] == 255:
            i += 1
            length += 255
        length += string.p[i]
        i += 1
        return string.p[i:length + i].decode('utf8')


cdef Utf8Str _allocate(Pool mem, const unsigned char* chars, int length) except *:
    cdef int n_length_bytes
    cdef int i
    cdef Utf8Str string
    assert length != 0
    if length < sizeof(string.s):
        string.s[0] = <unsigned char>length
        memcpy(&string.s[1], chars, length)
        return string
    elif length < 255:
        string.p = <unsigned char*>mem.alloc(length + 1, sizeof(unsigned char))
        string.p[0] = length
        memcpy(&string.p[1], chars, length)
        assert string.s[0] >= sizeof(string.s) or string.s[0] == 0, string.s[0]
        return string
    else:
        i = 0
        n_length_bytes = (length // 255) + 1
        string.p = <unsigned char*>mem.alloc(length + n_length_bytes, sizeof(unsigned char))
        for i in range(n_length_bytes-1):
            string.p[i] = 255
        string.p[n_length_bytes-1] = length % 255
        memcpy(&string.p[n_length_bytes], chars, length)
        assert string.s[0] >= sizeof(string.s) or string.s[0] == 0, string.s[0]
        return string


cdef class StringStore:
    '''Map strings to and from integer IDs.'''
    def __init__(self):
        self.mem = Pool()
        self._map = PreshMap()
        self._resize_at = 10000
        self.c = <Utf8Str*>self.mem.alloc(self._resize_at, sizeof(Utf8Str))
        self.size = 1

    property size:
        def __get__(self):
            return self.size -1

    def __len__(self):
        return self.size-1

    def __getitem__(self, object string_or_id):
        cdef bytes byte_string
        cdef const Utf8Str* utf8str
        cdef int id_
        if isinstance(string_or_id, int) or isinstance(string_or_id, long):
            if string_or_id == 0:
                return u''
            elif string_or_id < 1 or string_or_id >= self.size:
                raise IndexError(string_or_id)
            utf8str = &self.c[<int>string_or_id]
            return _decode(utf8str)
        elif isinstance(string_or_id, bytes):
<<<<<<< HEAD
            utf8str = self.intern(<char*>string_or_id, len(string_or_id), &id_)
            return id_
=======
            if len(string_or_id) == 0:
                return 0
            utf8str = self.intern(<unsigned char*>string_or_id, len(string_or_id))
            return utf8str - self.c
>>>>>>> 4970ebe8
        elif isinstance(string_or_id, unicode):
            if len(string_or_id) == 0:
                return 0
            byte_string = string_or_id.encode('utf8')
<<<<<<< HEAD
            utf8str = self.intern(<char*>byte_string, len(byte_string), &id_)
            return id_
        else:
            raise TypeError(type(string_or_id))

    cdef const Utf8Str* intern(self, char* chars, int length, int* id_) except NULL:
        # 0 means missing, but we don't bother offsetting the index. We waste
        # slot 0 to simplify the code, because it doesn't matter.
        assert length != 0
        cdef hash_t key = hash64(chars, length * sizeof(char), 0)
        cdef void* value = self._map.get(key)
        cdef size_t i
        if value == NULL:
            if self.size == self._resize_at:
                self._resize_at *= 2
                self.strings = <Utf8Str*>self.mem.realloc(self.strings, self._resize_at * sizeof(Utf8Str))
            i = self.size
            self.strings[i].i = self.size
            self.strings[i].chars = <unsigned char*>self.mem.alloc(length, sizeof(char))
            memcpy(self.strings[i].chars, chars, length)
            self.strings[i].length = length
            self._map.set(key, <void*>self.size)
            self.size += 1
        else:
            i = <size_t>value
        return &self.strings[i]
=======
            utf8str = self.intern(<unsigned char*>byte_string, len(byte_string))
            return utf8str - self.c
        else:
            raise TypeError(type(string_or_id))

    cdef const Utf8Str* intern(self, unsigned char* chars, int length) except NULL:
        # 0 means missing, but we don't bother offsetting the index.
        key = hash64(chars, length * sizeof(char), 0)
        value = <Utf8Str*>self._map.get(key)
        if value != NULL:
            return value

        if self.size == self._resize_at:
            self._realloc()
        self.c[self.size] = _allocate(self.mem, chars, length)
        self._map.set(key, <void*>&self.c[self.size])
        self.size += 1
        return &self.c[self.size-1]
>>>>>>> 4970ebe8

    def dump(self, loc):
        cdef Utf8Str* string
        cdef unicode py_string
        cdef int i
        with codecs.open(loc, 'w', 'utf8') as file_:
            for i in range(1, self.size):
                string = &self.c[i]
                py_string = _decode(string)
                file_.write(py_string)
                if (i+1) != self.size:
                    file_.write(SEPARATOR)

    def load(self, loc):
        with codecs.open(loc, 'r', 'utf8') as file_:
            strings = file_.read().split(SEPARATOR)
        cdef unicode string
        cdef bytes byte_string
<<<<<<< HEAD
        cdef int id_
        for string in strings[1:]:
            byte_string = string.encode('utf8')
            self.intern(byte_string, len(byte_string), &id_)
=======
        for string in strings: 
            byte_string = string.encode('utf8')
            self.intern(byte_string, len(byte_string))

    def _realloc(self):
        # We want to map straight to pointers, but they'll be invalidated if
        # we resize our array. So, first we remap to indices, then we resize,
        # then we can acquire the new pointers.
        cdef Pool tmp_mem = Pool()
        keys = <hash_t*>tmp_mem.alloc(self.size, sizeof(hash_t))
        cdef hash_t key
        cdef size_t addr
        cdef const Utf8Str ptr
        cdef size_t i
        for key, addr in self._map.items():
            # Find array index with pointer arithmetic
            i = (<Utf8Str*>addr) - self.c
            keys[i] = key
        
        self._resize_at *= 2
        cdef size_t new_size = self._resize_at * sizeof(Utf8Str)
        self.c = <Utf8Str*>self.mem.realloc(self.c, new_size)

        self._map = PreshMap(self.size)
        for i in range(self.size):
            self._map.set(keys[i], &self.c[i])
>>>>>>> 4970ebe8
<|MERGE_RESOLUTION|>--- conflicted
+++ resolved
@@ -90,47 +90,14 @@
             utf8str = &self.c[<int>string_or_id]
             return _decode(utf8str)
         elif isinstance(string_or_id, bytes):
-<<<<<<< HEAD
-            utf8str = self.intern(<char*>string_or_id, len(string_or_id), &id_)
-            return id_
-=======
             if len(string_or_id) == 0:
                 return 0
             utf8str = self.intern(<unsigned char*>string_or_id, len(string_or_id))
             return utf8str - self.c
->>>>>>> 4970ebe8
         elif isinstance(string_or_id, unicode):
             if len(string_or_id) == 0:
                 return 0
             byte_string = string_or_id.encode('utf8')
-<<<<<<< HEAD
-            utf8str = self.intern(<char*>byte_string, len(byte_string), &id_)
-            return id_
-        else:
-            raise TypeError(type(string_or_id))
-
-    cdef const Utf8Str* intern(self, char* chars, int length, int* id_) except NULL:
-        # 0 means missing, but we don't bother offsetting the index. We waste
-        # slot 0 to simplify the code, because it doesn't matter.
-        assert length != 0
-        cdef hash_t key = hash64(chars, length * sizeof(char), 0)
-        cdef void* value = self._map.get(key)
-        cdef size_t i
-        if value == NULL:
-            if self.size == self._resize_at:
-                self._resize_at *= 2
-                self.strings = <Utf8Str*>self.mem.realloc(self.strings, self._resize_at * sizeof(Utf8Str))
-            i = self.size
-            self.strings[i].i = self.size
-            self.strings[i].chars = <unsigned char*>self.mem.alloc(length, sizeof(char))
-            memcpy(self.strings[i].chars, chars, length)
-            self.strings[i].length = length
-            self._map.set(key, <void*>self.size)
-            self.size += 1
-        else:
-            i = <size_t>value
-        return &self.strings[i]
-=======
             utf8str = self.intern(<unsigned char*>byte_string, len(byte_string))
             return utf8str - self.c
         else:
@@ -149,7 +116,6 @@
         self._map.set(key, <void*>&self.c[self.size])
         self.size += 1
         return &self.c[self.size-1]
->>>>>>> 4970ebe8
 
     def dump(self, loc):
         cdef Utf8Str* string
@@ -168,12 +134,6 @@
             strings = file_.read().split(SEPARATOR)
         cdef unicode string
         cdef bytes byte_string
-<<<<<<< HEAD
-        cdef int id_
-        for string in strings[1:]:
-            byte_string = string.encode('utf8')
-            self.intern(byte_string, len(byte_string), &id_)
-=======
         for string in strings: 
             byte_string = string.encode('utf8')
             self.intern(byte_string, len(byte_string))
@@ -199,5 +159,4 @@
 
         self._map = PreshMap(self.size)
         for i in range(self.size):
-            self._map.set(keys[i], &self.c[i])
->>>>>>> 4970ebe8
+            self._map.set(keys[i], &self.c[i])