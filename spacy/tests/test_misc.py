# coding: utf-8
from __future__ import unicode_literals

from ..util import ensure_path
from .. import util
from .. import displacy
from ..tokens import Span
from .util import get_doc
from .._ml import PrecomputableAffine

from pathlib import Path
import pytest
from thinc.neural._classes.maxout import Maxout
from thinc.neural._classes.softmax import Softmax
from thinc.api import chain


@pytest.mark.parametrize('text', ['hello/world', 'hello world'])
def test_util_ensure_path_succeeds(text):
    path = util.ensure_path(text)
    assert isinstance(path, Path)


@pytest.mark.parametrize('package', ['numpy'])
def test_util_is_package(package):
    """Test that an installed package via pip is recognised by util.is_package."""
    assert util.is_package(package)


@pytest.mark.parametrize('package', ['thinc'])
def test_util_get_package_path(package):
    """Test that a Path object is returned for a package name."""
    path = util.get_package_path(package)
    assert isinstance(path, Path)


@pytest.mark.xfail
def test_displacy_parse_ents(en_vocab):
    """Test that named entities on a Doc are converted into displaCy's format."""
    doc = get_doc(en_vocab, words=["But", "Google", "is", "starting", "from", "behind"])
    doc.ents = [Span(doc, 1, 2, label=doc.vocab.strings[u'ORG'])]
    ents = displacy.parse_ents(doc)
    assert isinstance(ents, dict)
    assert ents['text'] == 'But Google is starting from behind '
    assert ents['ents'] == [{'start': 4, 'end': 10, 'label': 'ORG'}]


@pytest.mark.xfail
def test_displacy_parse_deps(en_vocab):
    """Test that deps and tags on a Doc are converted into displaCy's format."""
    words = ["This", "is", "a", "sentence"]
    heads = [1, 0, 1, -2]
    pos = ['DET', 'VERB', 'DET', 'NOUN']
    tags = ['DT', 'VBZ', 'DT', 'NN']
    deps = ['nsubj', 'ROOT', 'det', 'attr']
    doc = get_doc(en_vocab, words=words, heads=heads, pos=pos, tags=tags,
                  deps=deps)
    deps = displacy.parse_deps(doc)
    assert isinstance(deps, dict)
    assert deps['words'] == [{'text': 'This', 'tag': 'DET'},
                            {'text': 'is', 'tag': 'VERB'},
                            {'text': 'a', 'tag': 'DET'},
                            {'text': 'sentence', 'tag': 'NOUN'}]
    assert deps['arcs'] == [{'start': 0, 'end': 1, 'label': 'nsubj', 'dir': 'left'},
                            {'start': 2, 'end': 3, 'label': 'det', 'dir': 'left'},
                            {'start': 1, 'end': 3, 'label': 'attr', 'dir': 'right'}]


<<<<<<< HEAD
@pytest.mark.xfail
=======
def test_displacy_spans(en_vocab):
    """Test that displaCy can render Spans."""
    doc = get_doc(en_vocab, words=["But", "Google", "is", "starting", "from", "behind"])
    doc.ents = [Span(doc, 1, 2, label=doc.vocab.strings[u'ORG'])]
    html = displacy.render(doc[1:4], style='ent')
    assert html.startswith('<div')


def test_displacy_raises_for_wrong_type(en_vocab):
    with pytest.raises(ValueError):
        html = displacy.render('hello world')


>>>>>>> a82c3153
def test_PrecomputableAffine(nO=4, nI=5, nF=3, nP=2):
    model = PrecomputableAffine(nO=nO, nI=nI, nF=nF, nP=nP)
    assert model.W.shape == (nF, nO, nP, nI)
    tensor = model.ops.allocate((10, nI))
    Y, get_dX = model.begin_update(tensor)
    assert Y.shape == (tensor.shape[0]+1, nF, nO, nP)
    assert model.d_pad.shape == (1, nF, nO, nP)
    dY = model.ops.allocate((15, nO, nP))
    ids = model.ops.allocate((15, nF))
    ids[1,2] = -1
    dY[1] = 1
    assert model.d_pad[0, 2, 0, 0] == 0.
    model._backprop_padding(dY, ids)
    assert model.d_pad[0, 2, 0, 0] == 1.
    model.d_pad.fill(0.)
    ids.fill(0.)
    dY.fill(0.)
    ids[1,2] = -1
    ids[1,1] = -1
    ids[1,0] = -1
    dY[1] = 1
    assert model.d_pad[0, 2, 0, 0] == 0.
    model._backprop_padding(dY, ids)
    assert model.d_pad[0, 2, 0, 0] == 3.<|MERGE_RESOLUTION|>--- conflicted
+++ resolved
@@ -34,7 +34,6 @@
     assert isinstance(path, Path)
 
 
-@pytest.mark.xfail
 def test_displacy_parse_ents(en_vocab):
     """Test that named entities on a Doc are converted into displaCy's format."""
     doc = get_doc(en_vocab, words=["But", "Google", "is", "starting", "from", "behind"])
@@ -45,7 +44,6 @@
     assert ents['ents'] == [{'start': 4, 'end': 10, 'label': 'ORG'}]
 
 
-@pytest.mark.xfail
 def test_displacy_parse_deps(en_vocab):
     """Test that deps and tags on a Doc are converted into displaCy's format."""
     words = ["This", "is", "a", "sentence"]
@@ -66,9 +64,6 @@
                             {'start': 1, 'end': 3, 'label': 'attr', 'dir': 'right'}]
 
 
-<<<<<<< HEAD
-@pytest.mark.xfail
-=======
 def test_displacy_spans(en_vocab):
     """Test that displaCy can render Spans."""
     doc = get_doc(en_vocab, words=["But", "Google", "is", "starting", "from", "behind"])
@@ -82,7 +77,6 @@
         html = displacy.render('hello world')
 
 
->>>>>>> a82c3153
 def test_PrecomputableAffine(nO=4, nI=5, nF=3, nP=2):
     model = PrecomputableAffine(nO=nO, nI=nI, nF=nF, nP=nP)
     assert model.W.shape == (nF, nO, nP, nI)
