--- conflicted
+++ resolved
@@ -15,12 +15,8 @@
 # here if it's using spaCy's tokenizer (not a different library)
 # TODO: re-implement generic tokenizer tests
 _languages = ['bn', 'da', 'de', 'en', 'es', 'fi', 'fr', 'he', 'hu', 'id',
-<<<<<<< HEAD
               'it', 'nb', 'nl', 'pl', 'pt', 'sv', 'ga', 'xx']
-=======
-              'it', 'nb', 'nl', 'pl', 'pt', 'sv', 'xx']
 
->>>>>>> 3c8db3e4
 _models = {'en': ['en_core_web_sm'],
            'de': ['de_core_news_md'],
            'fr': ['fr_depvec_web_lg'],
