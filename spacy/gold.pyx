# cython: profile=True
# coding: utf8
from __future__ import unicode_literals, print_function

import re
import random
import cytoolz
import itertools
import numpy
import tempfile
import shutil
from pathlib import Path
import msgpack

import ujson

from . import _align 
from .syntax import nonproj
from .tokens import Doc
from . import util
from .util import minibatch, itershuffle

from libc.stdio cimport FILE, fopen, fclose, fread, fwrite, feof, fseek

def tags_to_entities(tags):
    entities = []
    start = None
    for i, tag in enumerate(tags):
        if tag is None:
            continue
        if tag.startswith('O'):
            # TODO: We shouldn't be getting these malformed inputs. Fix this.
            if start is not None:
                start = None
            continue
        elif tag == '-':
            continue
        elif tag.startswith('I'):
            assert start is not None, tags[:i]
            continue
        if tag.startswith('U'):
            entities.append((tag[2:], i, i))
        elif tag.startswith('B'):
            start = i
        elif tag.startswith('L'):
            entities.append((tag[2:], start, i))
            start = None
        else:
            raise Exception(tag)
    return entities


def merge_sents(sents):
    m_deps = [[], [], [], [], [], []]
    m_brackets = []
    i = 0
    for (ids, words, tags, heads, labels, ner), brackets in sents:
        m_deps[0].extend(id_ + i for id_ in ids)
        m_deps[1].extend(words)
        m_deps[2].extend(tags)
        m_deps[3].extend(head + i for head in heads)
        m_deps[4].extend(labels)
        m_deps[5].extend(ner)
        m_brackets.extend((b['first'] + i, b['last'] + i, b['label'])
                          for b in brackets)
        i += len(ids)
    return [(m_deps, m_brackets)]


punct_re = re.compile(r'\W')
def align(cand_words, gold_words):
    if cand_words == gold_words:
        alignment = numpy.arange(len(cand_words))
        return 0, alignment, alignment, {}, {}
    cand_words = [w.replace(' ', '') for w in cand_words]
    gold_words = [w.replace(' ', '') for w in gold_words]
    cost, i2j, j2i, matrix = _align.align(cand_words, gold_words)
    i2j_multi, j2i_multi = _align.multi_align(i2j, j2i, [len(w) for w in cand_words],
                                [len(w) for w in gold_words])
    for i, j in list(i2j_multi.items()):
        if i2j_multi.get(i+1) != j and i2j_multi.get(i-1) != j:
            i2j[i] = j
            i2j_multi.pop(i)
    for j, i in list(j2i_multi.items()):
        if j2i_multi.get(j+1) != i and j2i_multi.get(j-1) != i:
            j2i[j] = i
            j2i_multi.pop(j)
    return cost, i2j, j2i, i2j_multi, j2i_multi


class GoldCorpus(object):
    """An annotated corpus, using the JSON file format. Manages
    annotations for tagging, dependency parsing and NER."""
    def __init__(self, train, dev, gold_preproc=True, limit=None):
        """Create a GoldCorpus.

        train_path (unicode or Path): File or directory of training data.
        dev_path (unicode or Path): File or directory of development data.
        RETURNS (GoldCorpus): The newly created object.
        """
        self.limit = limit
        if isinstance(train, str) or isinstance(train, Path):
            train = self.read_tuples(self.walk_corpus(train))
            dev = self.read_tuples(self.walk_corpus(dev))

        # Write temp directory with one doc per file, so we can shuffle
        # and stream
        self.tmp_dir = Path(tempfile.mkdtemp())
        print("Writing data to", self.tmp_dir)
        self.write_msgpack(self.tmp_dir / 'train', train)
        self.write_msgpack(self.tmp_dir / 'dev', dev)

    def __del__(self):
        shutil.rmtree(self.tmp_dir)

    @staticmethod
    def write_msgpack(directory, doc_tuples):
        if not directory.exists():
            directory.mkdir()
        for i, doc_tuple in enumerate(doc_tuples):
            with open(directory / '{}.msg'.format(i), 'wb') as file_:
                msgpack.dump(doc_tuple, file_, use_bin_type=True, encoding='utf8')

    @staticmethod
    def walk_corpus(path):
        path = util.ensure_path(path)
        if not path.is_dir():
            return [path]
        paths = [path]
        locs = []
        seen = set()
        for path in paths:
            if str(path) in seen:
                continue
            seen.add(str(path))
            if path.parts[-1].startswith('.'):
                continue
            elif path.is_dir():
                paths.extend(path.iterdir())
            elif path.parts[-1].endswith('.json'):
                locs.append(path)
        return locs

    @staticmethod
    def read_tuples(locs, limit=0):
        i = 0
        for loc in locs:
            loc = util.ensure_path(loc)
            if loc.parts[-1].endswith('json'):
                gold_tuples = read_json_file(loc)
            elif loc.parts[-1].endswith('msg'):
                with loc.open('rb') as file_:
                    gold_tuples = [msgpack.load(file_, encoding='utf8')]
            else:
                msg = "Cannot read from file: %s. Supported formats: .json, .msg"
                raise ValueError(msg % loc)
            for item in gold_tuples:
                yield item
                i += len(item[1])
                if limit and i >= limit:
                    break

    @property
    def dev_tuples(self):
        locs = (self.tmp_dir / 'dev').iterdir()
        yield from self.read_tuples(locs, limit=self.limit)
   
    @property
    def train_tuples(self):
        locs = (self.tmp_dir / 'train').iterdir()
        yield from self.read_tuples(locs, limit=self.limit)

    def count_train(self):
        n = 0
        i = 0
        for raw_text, paragraph_tuples in self.train_tuples:
            for sent_tuples, brackets in paragraph_tuples:
                n += len(sent_tuples[1])
            if self.limit and i >= self.limit:
                break
            i += len(paragraph_tuples)
        return n

    def train_docs(self, nlp, gold_preproc=False, max_length=None,
                    noise_level=0.0, projectivize=True):
        locs = list((self.tmp_dir / 'train').iterdir())
        random.shuffle(locs)
        train_tuples = self.read_tuples(locs, limit=self.limit)
        gold_docs = self.iter_gold_docs(nlp, train_tuples, gold_preproc,
<<<<<<< HEAD
                                        max_length=max_length, projectivize=projectivize,
                                        noise_level=noise_level)
=======
                                        max_length=max_length,
                                        noise_level=noise_level,
                                        make_projective=True)
>>>>>>> 9aa9e91a
        yield from gold_docs

    def dev_docs(self, nlp, gold_preproc=False):
        gold_docs = self.iter_gold_docs(nlp, self.dev_tuples, gold_preproc)
        yield from gold_docs

    @classmethod
    def iter_gold_docs(cls, nlp, tuples, gold_preproc, max_length=None,
<<<<<<< HEAD
                       noise_level=0.0, projectivize=False):
=======
                       noise_level=0.0, make_projective=False):
>>>>>>> 9aa9e91a
        for raw_text, paragraph_tuples in tuples:
            if gold_preproc:
                raw_text = None
            else:
                paragraph_tuples = merge_sents(paragraph_tuples)
            docs = cls._make_docs(nlp, raw_text, paragraph_tuples,
                                  gold_preproc, noise_level=noise_level)
<<<<<<< HEAD
            golds = cls._make_golds(docs, paragraph_tuples,
                                    projectivize=projectivize)
=======
            golds = cls._make_golds(docs, paragraph_tuples, make_projective)
>>>>>>> 9aa9e91a
            for doc, gold in zip(docs, golds):
                if (not max_length) or len(doc) < max_length:
                    yield doc, gold

    @classmethod
    def _make_docs(cls, nlp, raw_text, paragraph_tuples, gold_preproc,
                   noise_level=0.0):
        if raw_text is not None:
            raw_text = add_noise(raw_text, noise_level)
            return [nlp.make_doc(raw_text)]
        else:
            return [Doc(nlp.vocab,
                        words=add_noise(sent_tuples[1], noise_level))
                    for (sent_tuples, brackets) in paragraph_tuples]

    @classmethod
<<<<<<< HEAD
    def _make_golds(cls, docs, paragraph_tuples, projectivize=False):
        assert len(docs) == len(paragraph_tuples)
        if len(docs) == 1:
            return [GoldParse.from_annot_tuples(docs[0], paragraph_tuples[0][0],
                                                make_projective=projectivize)]
        else:
            return [GoldParse.from_annot_tuples(doc, sent_tuples,
                                                make_projective=projectivize)
                    for doc, (sent_tuples, brackets) in zip(docs, paragraph_tuples)]
=======
    def _make_golds(cls, docs, paragraph_tuples, make_projective):
        assert len(docs) == len(paragraph_tuples)
        if len(docs) == 1:
            return [GoldParse.from_annot_tuples(docs[0],
                                                paragraph_tuples[0][0],
                                                make_projective=make_projective)]
        else:
            return [GoldParse.from_annot_tuples(doc, sent_tuples,
                                                make_projective=make_projective)
                    for doc, (sent_tuples, brackets)
                    in zip(docs, paragraph_tuples)]
>>>>>>> 9aa9e91a


def add_noise(orig, noise_level):
    if random.random() >= noise_level:
        return orig
    elif type(orig) == list:
        corrupted = [_corrupt(word, noise_level) for word in orig]
        corrupted = [w for w in corrupted if w]
        return corrupted
    else:
        return ''.join(_corrupt(c, noise_level) for c in orig)


def _corrupt(c, noise_level):
    if random.random() >= noise_level:
        return c
    elif c == ' ':
        return '\n'
    elif c == '\n':
        return ' '
    elif c in ['.', "'", "!", "?"]:
        return ''
    else:
        return c.lower()


def read_json_file(loc, docs_filter=None, limit=None):
    loc = util.ensure_path(loc)
    if loc.is_dir():
        for filename in loc.iterdir():
            yield from read_json_file(loc / filename, limit=limit)
    else:
        print(loc)
        for doc in _json_iterate(loc):
            if docs_filter is not None and not docs_filter(doc):
                continue
            paragraphs = []
            for paragraph in doc['paragraphs']:
                sents = []
                for sent in paragraph['sentences']:
                    words = []
                    ids = []
                    tags = []
                    heads = []
                    labels = []
                    ner = []
                    for i, token in enumerate(sent['tokens']):
                        words.append(token['orth'])
                        ids.append(i)
                        tags.append(token.get('tag', '-'))
                        heads.append(token.get('head', 0) + i)
                        labels.append(token.get('dep', ''))
                        # Ensure ROOT label is case-insensitive
                        if labels[-1].lower() == 'root':
                            labels[-1] = 'ROOT'
                        ner.append(token.get('ner', '-'))
                    sents.append([
                        [ids, words, tags, heads, labels, ner],
                        sent.get('brackets', [])])
                if sents:
                    yield [paragraph.get('raw', None), sents]


def _json_iterate(loc):
    # We should've made these files jsonl...But since we didn't, parse out
    # the docs one-by-one to reduce memory usage.
    # It's okay to read in the whole file -- just don't parse it into JSON.
    cdef bytes py_raw
    loc = util.ensure_path(loc)
    with loc.open('rb') as file_:
        py_raw = file_.read()
    raw = <char*>py_raw
    cdef int square_depth = 0
    cdef int curly_depth = 0
    cdef int start = -1
    cdef char c
    cdef char open_square = ord('[')
    cdef char close_square = ord(']')
    cdef char open_curly = ord('{')
    cdef char close_curly = ord('}')
    for i in range(len(py_raw)):
        c = raw[i]
        if c == open_square:
            square_depth += 1
        elif c == close_square:
            square_depth -= 1
        elif c == open_curly:
            if square_depth == 1 and curly_depth == 0:
                start = i
            curly_depth += 1
        elif c == close_curly:
            curly_depth -= 1
            if square_depth == 1 and curly_depth == 0:
                py_str = py_raw[start : i+1].decode('utf8')
                yield ujson.loads(py_str)
                start = -1


def iob_to_biluo(tags):
    out = []
    curr_label = None
    tags = list(tags)
    while tags:
        out.extend(_consume_os(tags))
        out.extend(_consume_ent(tags))
    return out


def _consume_os(tags):
    while tags and tags[0] == 'O':
        yield tags.pop(0)


def _consume_ent(tags):
    if not tags:
        return []
    target = tags.pop(0).replace('B', 'I')
    length = 1
    while tags and tags[0] == target:
        length += 1
        tags.pop(0)
    label = target[2:]
    if length == 1:
        return ['U-' + label]
    else:
        start = 'B-' + label
        end = 'L-' + label
        middle = ['I-%s' % label for _ in range(1, length - 1)]
        return [start] + middle + [end]


cdef class GoldParse:
    """Collection for training annotations."""
    @classmethod
    def from_annot_tuples(cls, doc, annot_tuples, make_projective=False):
        _, words, tags, heads, deps, entities = annot_tuples
        return cls(doc, words=words, tags=tags, heads=heads, deps=deps,
                   entities=entities, make_projective=make_projective)

    def __init__(self, doc, annot_tuples=None, words=None, tags=None,
                 heads=None, deps=None, entities=None, make_projective=False,
                 cats=None):
        """Create a GoldParse.

        doc (Doc): The document the annotations refer to.
        words (iterable): A sequence of unicode word strings.
        tags (iterable): A sequence of strings, representing tag annotations.
        heads (iterable): A sequence of integers, representing syntactic
            head offsets.
        deps (iterable): A sequence of strings, representing the syntactic
            relation types.
        entities (iterable): A sequence of named entity annotations, either as
            BILUO tag strings, or as `(start_char, end_char, label)` tuples,
            representing the entity positions.
        cats (dict): Labels for text classification. Each key in the dictionary
            may be a string or an int, or a `(start_char, end_char, label)`
            tuple, indicating that the label is applied to only part of the
            document (usually a sentence). Unlike entity annotations, label
            annotations can overlap, i.e. a single word can be covered by
            multiple labelled spans. The TextCategorizer component expects
            true examples of a label to have the value 1.0, and negative
            examples of a label to have the value 0.0. Labels not in the
            dictionary are treated as missing - the gradient for those labels
            will be zero.
        RETURNS (GoldParse): The newly constructed object.
        """
        if words is None:
            words = [token.text for token in doc]
        if tags is None:
            tags = [None for _ in doc]
        if heads is None:
            heads = [None for token in doc]
        if deps is None:
            deps = [None for _ in doc]
        if entities is None:
            entities = [None for _ in doc]
        elif len(entities) == 0:
            entities = ['O' for _ in doc]
        elif not isinstance(entities[0], basestring):
            # Assume we have entities specified by character offset.
            entities = biluo_tags_from_offsets(doc, entities)

        if make_projective:
            heads, deps = nonproj.projectivize(heads, deps)

        self.mem = Pool()
        self.loss = 0
        self.length = len(doc)

        # These are filled by the tagger/parser/entity recogniser
        self.c.tags = <int*>self.mem.alloc(len(doc), sizeof(int))
        self.c.heads = <int*>self.mem.alloc(len(doc), sizeof(int))
        self.c.labels = <attr_t*>self.mem.alloc(len(doc), sizeof(attr_t))
        self.c.has_dep = <int*>self.mem.alloc(len(doc), sizeof(int))
        self.c.sent_start = <int*>self.mem.alloc(len(doc), sizeof(int))
        self.c.ner = <Transition*>self.mem.alloc(len(doc), sizeof(Transition))

        self.cats = {} if cats is None else dict(cats)
        self.words = [None] * len(doc)
        self.tags = [None] * len(doc)
        self.heads = [None] * len(doc)
        self.labels = [None] * len(doc)
        self.ner = [None] * len(doc)

        # This needs to be done before we align the words
        if make_projective and heads is not None and deps is not None:
            heads, deps = nonproj.projectivize(heads, deps)

        # Do many-to-one alignment for misaligned tokens.
        # If we over-segment, we'll have one gold word that covers a sequence
        # of predicted words
        # If we under-segment, we'll have one predicted word that covers a
        # sequence of gold words.
        # If we "mis-segment", we'll have a sequence of predicted words covering
        # a sequence of gold words. That's many-to-many -- we don't do that.
        cost, i2j, j2i, i2j_multi, j2i_multi = align([t.orth_ for t in doc], words)

        self.cand_to_gold = [(j if j >= 0 else None) for j in i2j]
        self.gold_to_cand = [(i if i >= 0 else None) for i in j2i]

        annot_tuples = (range(len(words)), words, tags, heads, deps, entities)
        self.orig_annot = list(zip(*annot_tuples))

        for i, gold_i in enumerate(self.cand_to_gold):
            if doc[i].text.isspace():
                self.words[i] = doc[i].text
                self.tags[i] = '_SP'
                self.heads[i] = None
                self.labels[i] = None
                self.ner[i] = 'O'
            if gold_i is None:
                if i in i2j_multi:
                    self.words[i] = words[i2j_multi[i]]
                    self.tags[i] = tags[i2j_multi[i]]
                    # Set next word in multi-token span as head, until last
                    if i2j_multi[i] == i2j_multi.get(i+1):
                        self.heads[i] = i+1
                        self.labels[i] = 'subtok'
                    else:
                        self.heads[i] = self.gold_to_cand[heads[i2j_multi[i]]]
                        self.labels[i] = deps[i2j_multi[i]]
                    # TODO: Set NER!
            else:
                self.words[i] = words[gold_i]
                self.tags[i] = tags[gold_i]
                if heads[gold_i] is None:
                    self.heads[i] = None
                else:
                    self.heads[i] = self.gold_to_cand[heads[gold_i]]
                self.labels[i] = deps[gold_i]
                self.ner[i] = entities[gold_i]

        cycle = nonproj.contains_cycle(self.heads)
        if cycle is not None:
            raise Exception("Cycle found: %s" % cycle)

    def __len__(self):
        """Get the number of gold-standard tokens.

        RETURNS (int): The number of gold-standard tokens.
        """
        return self.length

    @property
    def is_projective(self):
        """Whether the provided syntactic annotations form a projective
        dependency tree.
        """
        return not nonproj.is_nonproj_tree(self.heads)

    @property
    def sent_starts(self):
        return [self.c.sent_start[i] for i in range(self.length)]


def biluo_tags_from_offsets(doc, entities, missing='O'):
    """Encode labelled spans into per-token tags, using the
    Begin/In/Last/Unit/Out scheme (BILUO).

    doc (Doc): The document that the entity offsets refer to. The output tags
        will refer to the token boundaries within the document.
    entities (iterable): A sequence of `(start, end, label)` triples. `start`
        and `end` should be character-offset integers denoting the slice into
        the original string.
    RETURNS (list): A list of unicode strings, describing the tags. Each tag
        string will be of the form either "", "O" or "{action}-{label}", where
        action is one of "B", "I", "L", "U". The string "-" is used where the
        entity offsets don't align with the tokenization in the `Doc` object.
        The training algorithm will view these as missing values. "O" denotes a
        non-entity token. "B" denotes the beginning of a multi-token entity,
        "I" the inside of an entity of three or more tokens, and "L" the end
        of an entity of two or more tokens. "U" denotes a single-token entity.

    EXAMPLE:
        >>> text = 'I like London.'
        >>> entities = [(len('I like '), len('I like London'), 'LOC')]
        >>> doc = nlp.tokenizer(text)
        >>> tags = biluo_tags_from_offsets(doc, entities)
        >>> assert tags == ['O', 'O', 'U-LOC', 'O']
    """
    starts = {token.idx: token.i for token in doc}
    ends = {token.idx+len(token): token.i for token in doc}
    biluo = ['-' for _ in doc]
    # Handle entity cases
    for start_char, end_char, label in entities:
        start_token = starts.get(start_char)
        end_token = ends.get(end_char)
        # Only interested if the tokenization is correct
        if start_token is not None and end_token is not None:
            if start_token == end_token:
                biluo[start_token] = 'U-%s' % label
            else:
                biluo[start_token] = 'B-%s' % label
                for i in range(start_token+1, end_token):
                    biluo[i] = 'I-%s' % label
                biluo[end_token] = 'L-%s' % label
    # Now distinguish the O cases from ones where we miss the tokenization
    entity_chars = set()
    for start_char, end_char, label in entities:
        for i in range(start_char, end_char):
            entity_chars.add(i)
    for token in doc:
        for i in range(token.idx, token.idx+len(token)):
            if i in entity_chars:
                break
        else:
            biluo[token.i] = missing
    return biluo


def offsets_from_biluo_tags(doc, tags):
    """Encode per-token tags following the BILUO scheme into entity offsets.

    doc (Doc): The document that the BILUO tags refer to.
    entities (iterable): A sequence of BILUO tags with each tag describing one
        token. Each tags string will be of the form of either "", "O" or
        "{action}-{label}", where action is one of "B", "I", "L", "U".
    RETURNS (list): A sequence of `(start, end, label)` triples. `start` and
        `end` will be character-offset integers denoting the slice into the
        original string.
    """
    token_offsets = tags_to_entities(tags)
    offsets = []
    for label, start_idx, end_idx in token_offsets:
        span = doc[start_idx : end_idx + 1]
        offsets.append((span.start_char, span.end_char, label))
    return offsets


def is_punct_label(label):
    return label == 'P' or label.lower() == 'punct'<|MERGE_RESOLUTION|>--- conflicted
+++ resolved
@@ -187,14 +187,9 @@
         random.shuffle(locs)
         train_tuples = self.read_tuples(locs, limit=self.limit)
         gold_docs = self.iter_gold_docs(nlp, train_tuples, gold_preproc,
-<<<<<<< HEAD
-                                        max_length=max_length, projectivize=projectivize,
-                                        noise_level=noise_level)
-=======
                                         max_length=max_length,
                                         noise_level=noise_level,
                                         make_projective=True)
->>>>>>> 9aa9e91a
         yield from gold_docs
 
     def dev_docs(self, nlp, gold_preproc=False):
@@ -203,11 +198,7 @@
 
     @classmethod
     def iter_gold_docs(cls, nlp, tuples, gold_preproc, max_length=None,
-<<<<<<< HEAD
-                       noise_level=0.0, projectivize=False):
-=======
                        noise_level=0.0, make_projective=False):
->>>>>>> 9aa9e91a
         for raw_text, paragraph_tuples in tuples:
             if gold_preproc:
                 raw_text = None
@@ -215,12 +206,7 @@
                 paragraph_tuples = merge_sents(paragraph_tuples)
             docs = cls._make_docs(nlp, raw_text, paragraph_tuples,
                                   gold_preproc, noise_level=noise_level)
-<<<<<<< HEAD
-            golds = cls._make_golds(docs, paragraph_tuples,
-                                    projectivize=projectivize)
-=======
             golds = cls._make_golds(docs, paragraph_tuples, make_projective)
->>>>>>> 9aa9e91a
             for doc, gold in zip(docs, golds):
                 if (not max_length) or len(doc) < max_length:
                     yield doc, gold
@@ -237,7 +223,6 @@
                     for (sent_tuples, brackets) in paragraph_tuples]
 
     @classmethod
-<<<<<<< HEAD
     def _make_golds(cls, docs, paragraph_tuples, projectivize=False):
         assert len(docs) == len(paragraph_tuples)
         if len(docs) == 1:
@@ -247,19 +232,6 @@
             return [GoldParse.from_annot_tuples(doc, sent_tuples,
                                                 make_projective=projectivize)
                     for doc, (sent_tuples, brackets) in zip(docs, paragraph_tuples)]
-=======
-    def _make_golds(cls, docs, paragraph_tuples, make_projective):
-        assert len(docs) == len(paragraph_tuples)
-        if len(docs) == 1:
-            return [GoldParse.from_annot_tuples(docs[0],
-                                                paragraph_tuples[0][0],
-                                                make_projective=make_projective)]
-        else:
-            return [GoldParse.from_annot_tuples(doc, sent_tuples,
-                                                make_projective=make_projective)
-                    for doc, (sent_tuples, brackets)
-                    in zip(docs, paragraph_tuples)]
->>>>>>> 9aa9e91a
 
 
 def add_noise(orig, noise_level):
