#!/usr/bin/env python
from setuptools import setup
import shutil

import sys
import os
from os import path

from setuptools import Extension
from distutils import sysconfig
from distutils.core import setup, Extension
from distutils.command.build_ext import build_ext

import platform

# By subclassing build_extensions we have the actual compiler that will be used which is really known only after finalize_options
# http://stackoverflow.com/questions/724664/python-distutils-how-to-get-a-compiler-that-is-going-to-be-used
compile_options =  {'msvc'  : ['/Ox', '/EHsc']  ,
                    'other' : ['-O3', '-Wno-strict-prototypes', '-Wno-unused-function']       }
link_options    =  {'msvc'  : [] ,
                    'other' : [] }
class build_ext_options:
    def build_options(self):
        c_type = None
        if self.compiler.compiler_type in compile_options:
            c_type = self.compiler.compiler_type
        elif 'other' in compile_options:
            c_type = 'other'
        if c_type is not None:
           for e in self.extensions:
               e.extra_compile_args = compile_options[c_type]

        l_type = None 
        if self.compiler.compiler_type in link_options:
            l_type = self.compiler.compiler_type
        elif 'other' in link_options:
            l_type = 'other'
        if l_type is not None:
           for e in self.extensions:
               e.extra_link_args = link_options[l_type]

class build_ext_subclass( build_ext, build_ext_options ):
    def build_extensions(self):
        build_ext_options.build_options(self)
        build_ext.build_extensions(self)
        
    

# PyPy --- NB! PyPy doesn't really work, it segfaults all over the place. But,
# this is necessary to get it compile.
# We have to resort to monkey-patching to set the compiler, because pypy broke
# all the everything.

pre_patch_customize_compiler = sysconfig.customize_compiler
def my_customize_compiler(compiler):
    pre_patch_customize_compiler(compiler)
    compiler.compiler_cxx = ['c++']


if platform.python_implementation() == 'PyPy':
    sysconfig.customize_compiler = my_customize_compiler

#def install_headers():
#    dest_dir = path.join(sys.prefix, 'include', 'murmurhash')
#    if not path.exists(dest_dir):
#        shutil.copytree('murmurhash/headers/murmurhash', dest_dir)
#
#    dest_dir = path.join(sys.prefix, 'include', 'numpy')


includes = ['.', path.join(sys.prefix, 'include')]


try:
    import numpy
    numpy_headers = path.join(numpy.get_include(), 'numpy')
    shutil.copytree(numpy_headers, path.join(sys.prefix, 'include', 'numpy'))
except ImportError:
    pass
except OSError:
    pass


def clean(mod_names):
    for name in mod_names:
        name = name.replace('.', '/')
        so = name + '.so'
        html = name + '.html'
        cpp = name + '.cpp'
        c = name + '.c'
        for file_path in [so, html, cpp, c]:
            if os.path.exists(file_path):
                os.unlink(file_path)


def name_to_path(mod_name, ext):
    return '%s.%s' % (mod_name.replace('.', '/'), ext)


def c_ext(mod_name, language, includes):
    mod_path = name_to_path(mod_name, language)
    return Extension(mod_name, [mod_path], include_dirs=includes)


def cython_setup(mod_names, language, includes):
    import Cython.Distutils
    import Cython.Build
    import distutils.core

    class build_ext_cython_subclass( Cython.Distutils.build_ext, build_ext_options ):
        def build_extensions(self):
            build_ext_options.build_options(self)
            Cython.Distutils.build_ext.build_extensions(self)

    if language == 'cpp':
        language = 'c++'
    exts = []
    for mod_name in mod_names:
        mod_path = mod_name.replace('.', '/') + '.pyx'
        e = Extension(mod_name, [mod_path], language=language, include_dirs=includes)
        exts.append(e)
    distutils.core.setup(
        name='spacy',
        packages=['spacy', 'spacy.tokens', 'spacy.en', 'spacy.serialize',
                  'spacy.syntax', 'spacy.munge'],
        description="Industrial-strength NLP",
        author='Matthew Honnibal',
        author_email='honnibal@gmail.com',
        version=VERSION,
        url="http://honnibal.github.io/spaCy/",
        package_data={"spacy": ["*.pxd"],
                      "spacy.en": ["*.pxd", "data/pos/*",
                                   "data/wordnet/*", "data/tokenizer/*",
                                   "data/vocab/tag_map.json",
                                   "data/vocab/lexemes.bin",
                                   "data/vocab/strings.txt"],
                      "spacy.syntax": ["*.pxd"]},
        ext_modules=exts,
        cmdclass={'build_ext': build_ext_cython_subclass},
        license="Dual: Commercial or AGPL",
    )


def run_setup(exts):
    setup(
        name='spacy',
        packages=['spacy', 'spacy.tokens', 'spacy.en', 'spacy.serialize',
                  'spacy.syntax', 'spacy.munge'],
        description="Industrial-strength NLP",
        author='Matthew Honnibal',
        author_email='honnibal@gmail.com',
        version=VERSION,
        url="http://honnibal.github.io/spaCy/",
        package_data={"spacy": ["*.pxd"],
                      "spacy.en": ["*.pxd", "data/pos/*",
                                   "data/wordnet/*", "data/tokenizer/*",
                                   "data/vocab/lexemes.bin",
                                   "data/vocab/serializer.json",
                                   "data/vocab/oov_prob",
                                   "data/vocab/strings.txt"],
                      "spacy.syntax": ["*.pxd"]},
        ext_modules=exts,
        license="MIT",
<<<<<<< HEAD
        install_requires=['numpy', 'murmurhash', 'cymem >= 1.11', 'preshed == 0.42',
=======
        install_requires=['numpy', 'murmurhash', 'cymem >= 1.11', 'preshed >= 0.41',
>>>>>>> 883ff1f5
                          'thinc == 3.3', "text_unidecode", 'wget', 'plac', 'six',
                          'ujson'],
        setup_requires=["headers_workaround"],
        cmdclass = {'build_ext': build_ext_subclass },
    )

    import headers_workaround

    headers_workaround.fix_venv_pypy_include()
    headers_workaround.install_headers('murmurhash')
    headers_workaround.install_headers('numpy')


VERSION = '0.95'
def main(modules, is_pypy):
    language = "cpp"
    includes = ['.', path.join(sys.prefix, 'include')]
    if sys.prefix == 'darwin':
        compile_options['other'].append(['-mmacosx-version-min=10.8', '-stdlib=libc++'])
        link_opions['other'].append('-lc++')
    if use_cython:
        cython_setup(modules, language, includes)
    else:
        exts = [c_ext(mn, language, includes)
                      for mn in modules]
        run_setup(exts)

MOD_NAMES = ['spacy.parts_of_speech', 'spacy.strings',
             'spacy.lexeme', 'spacy.vocab', 'spacy.attrs',
             'spacy.morphology', 'spacy.tagger',
             'spacy.syntax.stateclass', 
             'spacy._ml', 'spacy._theano',
             'spacy.tokenizer',
             'spacy.syntax.parser', 
             'spacy.syntax.transition_system',
             'spacy.syntax.arc_eager',
             'spacy.syntax._parse_features',
             'spacy.gold', 'spacy.orth',
             'spacy.tokens.doc', 'spacy.tokens.spans', 'spacy.tokens.token',
             'spacy.serialize.packer', 'spacy.serialize.huffman', 'spacy.serialize.bits',
             'spacy.cfile', 'spacy.matcher',
             'spacy.syntax.ner',
             'spacy.symbols']


if __name__ == '__main__':
    if sys.argv[1] == 'clean':
        clean(MOD_NAMES)
    else:
        use_cython = sys.argv[1] == 'build_ext'
        main(MOD_NAMES, use_cython)<|MERGE_RESOLUTION|>--- conflicted
+++ resolved
@@ -161,11 +161,7 @@
                       "spacy.syntax": ["*.pxd"]},
         ext_modules=exts,
         license="MIT",
-<<<<<<< HEAD
-        install_requires=['numpy', 'murmurhash', 'cymem >= 1.11', 'preshed == 0.42',
-=======
-        install_requires=['numpy', 'murmurhash', 'cymem >= 1.11', 'preshed >= 0.41',
->>>>>>> 883ff1f5
+        install_requires=['numpy', 'murmurhash', 'cymem >= 1.11', 'preshed >= 0.42',
                           'thinc == 3.3', "text_unidecode", 'wget', 'plac', 'six',
                           'ujson'],
         setup_requires=["headers_workaround"],
