--- conflicted
+++ resolved
@@ -17,10 +17,6 @@
   - PIP_DATE=2015-10-01 MODE=setup-develop
 
 install:
-<<<<<<< HEAD
-  - pip install --disable-pip-version-check -U pip
-  - python build.py prepare $PIP_DATE
-=======
   - "pip install --upgrade setuptools"
   - "pip install cython fabric fabtools"
   - "pip install -r requirements.txt"
@@ -36,7 +32,6 @@
   - "cp package.json data"
   - "sputnik build data en_default.sputnik"
   - "sputnik install en_default.sputnik"
->>>>>>> 6bb9c7f3
 
 script:
   - python build.py $MODE;
