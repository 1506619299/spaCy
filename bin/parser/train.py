--- conflicted
+++ resolved
@@ -177,8 +177,7 @@
     nlp = Language(data_dir=model_dir)
     gold_tuples = read_json_file(dev_loc)
     scorer = Scorer()
-<<<<<<< HEAD
-    out_file = codecs.open(out_loc, 'w', 'utf8')
+    out_file = io.open(out_loc, 'w', 'utf8')
     for raw_text, sents in gold_tuples:
         sents = _merge_sents(sents)
         for annot_tuples, brackets in sents:
@@ -198,16 +197,6 @@
                             '%d\t%s\t%s\t%s\t%s\n' % (t.i, t.orth_, t.tag_, t.head.orth_, t.dep_)
                         )
                 out_file.write('\n')
-=======
-    out_file = io.open(out_loc, 'w', encoding='utf8')
-    for raw_text, segmented_text, annot_tuples in gold_tuples:
-        tokens = nlp(raw_text)
-        for t in tokens:
-            out_file.write(
-                '%s\t%s\t%s\t%s\n' % (t.orth_, t.tag_, t.head.orth_, t.dep_)
-            )
-    return scorer
->>>>>>> 8caedba4
 
 
 @plac.annotations(
