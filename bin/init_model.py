--- conflicted
+++ resolved
@@ -27,12 +27,8 @@
 
 from shutil import copyfile
 from shutil import copytree
-<<<<<<< HEAD
-import codecs
 from collections import defaultdict
-=======
 import io
->>>>>>> 8caedba4
 
 from spacy.vocab import Vocab
 from spacy.vocab import write_binary_vectors
